--- conflicted
+++ resolved
@@ -9,23 +9,13 @@
     MODULE CONSTANTS
 ---------------------------------------------------------*/
 const PLATFORM_API = {
-<<<<<<< HEAD
     'Ethereum':         new PInterface.Ethereum(),
     'Bitcoin':          new PInterface.Bitcoin(),
     'Tron':             new PInterface.Tron(),
-    'BNB Chain':        new PInterface.BNB(),
+    'Binance Chain': new PInterface.BNB(),
     'Bitcoin Cash':     new PInterface.BitcoinCash(),
     'EOS':              new PInterface.EOS(),
     'Algorand':         new PInterface.Algorand(),
-=======
-    Ethereum: new PInterface.Ethereum(),
-    Bitcoin: new PInterface.Bitcoin(),
-    Tron: new PInterface.Tron(),
-    'Binance Chain': new PInterface.BNB(),
-    'Bitcoin Cash': new PInterface.BitcoinCash(),
-    EOS: new PInterface.EOS(),
-    Algorand: new PInterface.Algorand(),
->>>>>>> 9b700715
     'Bitcoin (Liquid)': new PInterface.Liquid(),
     'Qtum':             new PInterface.Qtum(),
     'Solana': 		new PInterface.Solana(),
@@ -231,7 +221,7 @@
                     } else {
                         /* Set the explorer URL */
 
-                        platform.contract_url = PLATFORM_API[platform.name].getExplorerURL(platform.contract_address);
+                        platform.contract_url = await PLATFORM_API[platform.name].getExplorerURL(platform.contract_address);
 
                         /* Set the total supply on this platform */
                         let ts = await PLATFORM_API[platform.name].getTokenTotalSupply(platform.contract_address);
